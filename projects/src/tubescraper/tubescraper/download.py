import json
import mimetypes
import os
from datetime import datetime
from pathlib import Path
from typing import Any

import requests
import structlog
import yt_dlp
from google.cloud.storage import Bucket
from tubescraper.hardcoded_channels import ChannelName, OrgName
from yt_dlp.utils import DownloadError

logger: structlog.BoundLogger = structlog.get_logger(__name__)

API_URL = os.environ["API_URL"]
API_KEYS = os.environ["API_KEYS"]
API_KEY = json.loads(API_KEYS).pop()
PROXY_USERNAME = os.environ["PROXY_USERNAME"]
PROXY_PASSWORD = os.environ["PROXY_PASSWORD"]
STORAGE_PATH_PREFIX = Path("tubescraper")


def download_channel(
    channel_name: str,
    output_directory: str,
    archivefile: str,
) -> dict[Any, Any] | None:
    """Downloads YouTube Shorts from a specified channel using yt_dlp with custom options.

    This function connects to YouTube and downloads Shorts content from the specified
    channel.  It uses a download archive to avoid re-downloading already processed
    content. Video and subtitle options are configured to ensure consistent output and
    error resilience.  It extracts both manual and auto-generated subtitles. Translated
    subtitles are skipped via extractor arguments.

    Args:
        channel_name (str):
            The custom URL name of the YouTube channel (e.g., '@ChannelName').
        output_directory (str):
            The directory path where downloaded files will be saved.
        archivefile (str):
            The file path to the download archive used to track downloaded content.
            Archive will be created if it does not exist.

    Raises:
        DownloadError:
            Some yt-dlp specific error downloading from YouTube.
        Exception:
            If the extracted info from YouTube is not a dictionary, indicating a potential failure in retrieving
            channel data.

    """
    log = logger.bind()

    opts = {
        "download_archive": archivefile,
        "extract_flat": "discard_in_playlist",
        "fragment_retries": 10,
        "outtmpl": {
            "default": f"{output_directory}/%(id)s.%(channel_id)s.%(timestamp)s.%(ext)s"
        },
        "postprocessors": [
            {"key": "FFmpegConcat", "only_multi_video": True, "when": "playlist"}
        ],
        "retries": 10,
        "sleep_interval": 10.0,
        "max_sleep_interval": 20.0,
        "sleep_interval_requests": 0.75,
        "sleep_interval_subtitles": 5,
        "subtitlesformat": "vtt/srt",
        "subtitleslangs": ["en.*"],
        "writeautomaticsub": True,
        "writesubtitles": True,
        "extractor_args": {
            "youtube": {
                # "player_client": ["web", "mweb"],
                "skip": ["translated_subs"],
            }
        },
        "color": {"stderr": "never", "stdout": "never"},
        "quiet": True,
        "no_warnings": True,
        "noprogress": True,
<<<<<<< HEAD
        "proxy": f"http://{PROXY_USERNAME}:{PROXY_PASSWORD}@p.webshare.io:80/",
=======
        "proxy": "http://ff:wqzjvTFWapQTXsc9NpplZ9WQUs0hZRYA@proxy.fullfact.org:3128/",
        "ignoreerrors": "only_download",
>>>>>>> d0ed9c34
    }
    with yt_dlp.YoutubeDL(params=opts) as ydl:
        channel_source = channel_name
        if not channel_source.startswith("@"):
            channel_source = f"channel/{channel_name}"
        log.debug(f"yt_dlp downloading {channel_source}", channel_source=channel_source)

        try:
            info = ydl.extract_info(f"https://youtube.com/{channel_source}/shorts")
            if not info:
                raise Exception("ydl: no info dict?")
            return dict(info)
        except DownloadError as ex:
            log.error("yt_dlp download error", exc_info=ex)
        except Exception as ex:
            log.error("non-download error with shorts scraping?", exc_info=ex)
        return None


def download_archivefile(bucket: Bucket, archivefile: str) -> None:
    """Downloads a yt_dlp archive file from GCS if it exists.

    Args:
        bucket (Bucket): The GCS bucket to download from.
        path (Path): Local path to save the archive file.
    """
    log = logger.bind(archive_file=archivefile)

    archive_path = str(STORAGE_PATH_PREFIX / archivefile)
    archive_blob = bucket.get_blob(archive_path)
    if (archive_blob and not archive_blob.exists()) or not archive_blob:
        log.debug(f"no archive for channel at {archivefile}")
        return

    log.debug(f"downloading archive from {archive_path}")
    archive_blob.download_to_filename(filename=archivefile)


def backup_channel(bucket: Bucket, channel_name: str, source_directory: str) -> None:
    """Uploads downloaded files from a channel to Google Cloud Storage.

    Args:
        bucket (Bucket): GCS bucket to upload to.
        channel_name (str): Name of the YouTube channel for path organisation.
        source_directory (str): Local directory containing files to upload.
    """
    log = logger.bind(channel_name=channel_name, source_directory=source_directory)
    for filename in os.listdir(source_directory):
        source_path: str = str(Path(source_directory, filename))
        target_path: str = str(STORAGE_PATH_PREFIX / channel_name / filename)

        blob = bucket.blob(target_path)
        type, _ = mimetypes.guess_file_type(source_path)

        log = log.bind(filename=filename, target_path=target_path, content_type=type)
        log.debug(f"backing up {filename} to {target_path}")
        blob.upload_from_filename(source_path, content_type=type)


def backup_archivefile(bucket: Bucket, archivefile: str) -> None:
    """Uploads a download archive file to Google Cloud Storage."""
    logger.debug("backing up archive to storage bucket", archive_file=archivefile)

    if not os.path.exists(archivefile):
        return

    backup_path = str(STORAGE_PATH_PREFIX / archivefile)
    blob = bucket.blob(backup_path)
    blob.upload_from_filename(archivefile)


def check_entry_exists(video_id: str) -> bool:
    query = {"metadata": f'$.youtube_id == "{video_id}"'}
    with requests.post(
        f"{API_URL}/videos/filter",
        json=query,
        headers={"X-API-TOKEN": API_KEY},
    ) as resp:
        data = resp.json()
        if data.get("cursor"):
            return True
    return False


def register_downloads(
    info: dict[str, Any],
    channel_name: ChannelName,
    orgs: list[OrgName],
) -> None:
    log = logger.bind()
    for entry in info.get("entries", []):
        if entry.get("id") is None:
            log = log.bind(entry=entry)
            log.error("found channel entry without video_id? continuing")
            continue

        if check_entry_exists(entry.get("id")):
            continue

        filename = f"{entry.get("id")}.{entry.get("channel_id")}.{entry.get("timestamp")}.{entry.get("ext")}"
        filepath = str(STORAGE_PATH_PREFIX / channel_name / filename)
        log = log.bind(filename=filename, filepath=filepath)

        data: dict[str, Any] = {
            "channel": entry.get("uploader_id"),
            "channel_followers": entry.get("channel_follower_count"),
            "comments": entry.get("comment_count") or 0,
            "description": entry.get("description"),
            "destination_path": filepath,
            "likes": entry.get("like_count") or 0,
            "platform": "youtube",
            "source_url": entry.get("webpage_url"),
            "title": entry.get("title"),
            "uploaded_at": str(datetime.fromtimestamp(entry.get("timestamp")).isoformat()),
            "views": entry.get("view_count") or 0,
            "metadata": {
                "for_organisation": orgs,
            },
        }

        with requests.post(
            f"{API_URL}/videos", json=data, headers={"X-API-TOKEN": API_KEY}
        ) as resp:
            log.debug(f"registered {entry.get("id")} with API", data=data)
            resp.raise_for_status()<|MERGE_RESOLUTION|>--- conflicted
+++ resolved
@@ -83,12 +83,8 @@
         "quiet": True,
         "no_warnings": True,
         "noprogress": True,
-<<<<<<< HEAD
         "proxy": f"http://{PROXY_USERNAME}:{PROXY_PASSWORD}@p.webshare.io:80/",
-=======
-        "proxy": "http://ff:wqzjvTFWapQTXsc9NpplZ9WQUs0hZRYA@proxy.fullfact.org:3128/",
         "ignoreerrors": "only_download",
->>>>>>> d0ed9c34
     }
     with yt_dlp.YoutubeDL(params=opts) as ydl:
         channel_source = channel_name
